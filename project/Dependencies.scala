--- conflicted
+++ resolved
@@ -16,11 +16,7 @@
 
   val SpannerVersion = "1.52.0"
   val GrpcVersion = akka.grpc.gen.BuildInfo.grpcVersion
-<<<<<<< HEAD
-  val GoogleAuthVersion = "0.26.0"
-=======
   val GoogleAuthVersion = "0.22.2"
->>>>>>> 43963eca
 
   object Compile {
     val akkaActorTyped = "com.typesafe.akka" %% "akka-actor-typed" % AkkaVersion
