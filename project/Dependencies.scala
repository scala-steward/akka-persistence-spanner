/*
 * Copyright (C) 2009-2018 Lightbend Inc. <https://www.lightbend.com>
 */

import sbt._

object Dependencies {
  val Scala213 = "2.13.7"
  // Snapshot primarily to get access to
  // https://github.com/akka/akka/pull/30811
  val AkkaVersion = System.getProperty("override.akka.version", "2.6.17+55-bdb46d16-SNAPSHOT")
  val AkkaVersionInDocs = AkkaVersion.take(3)
  // for example
  val AkkaHttpVersion = "10.2.3"
  val AkkaManagementVersion = "1.0.6"

  val SpannerVersion = "1.52.0"
  val GrpcVersion = akka.grpc.gen.BuildInfo.grpcVersion
  val GoogleAuthVersion = "0.27.0"

  object Compile {
    val akkaActorTyped = "com.typesafe.akka" %% "akka-actor-typed" % AkkaVersion
    val akkaStream = "com.typesafe.akka" %% "akka-stream" % AkkaVersion
    val akkaPersistence = "com.typesafe.akka" %% "akka-persistence-typed" % AkkaVersion
    val akkaPersistenceTyped = "com.typesafe.akka" %% "akka-persistence-typed" % AkkaVersion
    val akkaPersistenceQuery = "com.typesafe.akka" %% "akka-persistence-query" % AkkaVersion
    val akkaClusterTyped = "com.typesafe.akka" %% "akka-cluster-typed" % AkkaVersion
    val akkaClusterShardingTyped = "com.typesafe.akka" %% "akka-cluster-sharding-typed" % AkkaVersion
    val akkaDiscovery = "com.typesafe.akka" %% "akka-discovery" % AkkaVersion
    val akkaSerializationJackson = "com.typesafe.akka" %% "akka-serialization-jackson" % AkkaVersion
    val akkaSlf4j = "com.typesafe.akka" %% "akka-slf4j" % AkkaVersion
    val akkaHttpSprayJson = "com.typesafe.akka" %% "akka-http-spray-json" % AkkaHttpVersion

    // used in the end to end example
    val akkaManagement = "com.lightbend.akka.management" %% "akka-management" % AkkaManagementVersion
    val akkaManagementClusterBootstrap = "com.lightbend.akka.management" %% "akka-management-cluster-bootstrap" % AkkaManagementVersion
    val akkaManagementClusterHttp = "com.lightbend.akka.management" %% "akka-management-cluster-http" % AkkaManagementVersion
    val akkaDiscoveryKubernetesApi = "com.lightbend.akka.discovery" %% "akka-discovery-kubernetes-api" % AkkaManagementVersion

    val spannerProtobuf = "com.google.api.grpc" % "proto-google-cloud-spanner-v1" % SpannerVersion % "protobuf-src" // Apache-2.0
    val spannerAdminProtobuf = "com.google.api.grpc" % "proto-google-cloud-spanner-admin-database-v1" % SpannerVersion % "protobuf-src" // Apache-2.0
    val spannerAdminInstanceProtobuf = "com.google.api.grpc" % "proto-google-cloud-spanner-admin-instance-v1" % SpannerVersion % "protobuf-src" // Apache-2.0

    val grpcAuth = "io.grpc" % "grpc-auth" % GrpcVersion // Apache-2.0
    val googleAuth = "com.google.auth" % "google-auth-library-oauth2-http" % GoogleAuthVersion // "BSD 3-Clause"

    val hdrHistogram = "org.hdrhistogram" % "HdrHistogram" % "2.1.12" // public domain / CC0 / BSD 2
    val logback = "ch.qos.logback" % "logback-classic" % "1.2.7" // EPL 1.0 / LGPL 2.1
  }

  object TestDeps {
    val akkaPersistenceTck = "com.typesafe.akka" %% "akka-persistence-tck" % AkkaVersion % Test
    val akkaTestkit = "com.typesafe.akka" %% "akka-actor-testkit-typed" % AkkaVersion % Test
    val akkaStreamTestkit = "com.typesafe.akka" %% "akka-stream-testkit" % AkkaVersion % Test
    val akkaJackson = "com.typesafe.akka" %% "akka-serialization-jackson" % AkkaVersion % Test

    val logback = Compile.logback % Test
    val scalaTest = "org.scalatest" %% "scalatest" % "3.1.1" % Test // ApacheV2
<<<<<<< HEAD
    val junit = "junit" % "junit" % "4.13.2" % Test // Eclipse Public License 1.0
    val junitInterface = "com.novocode" % "junit-interface" % "0.11" % Test // "BSD 2-Clause"
=======
    val junit = "junit" % "junit" % "4.12" % Test // Eclipse Public License 1.0
    val junitInterface = "com.github.sbt" % "junit-interface" % "0.13.2" % Test // "BSD 2-Clause"
>>>>>>> 5ec73f9d
  }

  import Compile._
  import TestDeps._

  val journal = Seq(
    akkaPersistence,
    akkaPersistenceQuery,
    akkaPersistenceTck,
    akkaDiscovery,
    akkaStreamTestkit,
    spannerProtobuf,
    spannerAdminProtobuf,
    spannerAdminInstanceProtobuf,
    grpcAuth,
    googleAuth,
    akkaTestkit,
    akkaJackson,
    TestDeps.logback,
    scalaTest
  )

  val example = Seq(
    Compile.akkaActorTyped,
    Compile.akkaPersistenceTyped,
    Compile.akkaPersistenceQuery,
    Compile.akkaClusterTyped,
    Compile.akkaClusterShardingTyped,
    Compile.akkaSerializationJackson,
    Compile.akkaDiscovery,
    Compile.akkaSlf4j,
    Compile.logback,
    Compile.akkaManagement,
    Compile.akkaManagementClusterBootstrap,
    Compile.akkaManagementClusterHttp,
    Compile.akkaHttpSprayJson,
    Compile.hdrHistogram
  )

  val testkit =
    Seq(scalaTest, akkaTestkit, akkaPersistenceTyped % Test, TestDeps.logback, TestDeps.junit, TestDeps.junitInterface)
}<|MERGE_RESOLUTION|>--- conflicted
+++ resolved
@@ -56,13 +56,8 @@
 
     val logback = Compile.logback % Test
     val scalaTest = "org.scalatest" %% "scalatest" % "3.1.1" % Test // ApacheV2
-<<<<<<< HEAD
-    val junit = "junit" % "junit" % "4.13.2" % Test // Eclipse Public License 1.0
-    val junitInterface = "com.novocode" % "junit-interface" % "0.11" % Test // "BSD 2-Clause"
-=======
     val junit = "junit" % "junit" % "4.12" % Test // Eclipse Public License 1.0
     val junitInterface = "com.github.sbt" % "junit-interface" % "0.13.2" % Test // "BSD 2-Clause"
->>>>>>> 5ec73f9d
   }
 
   import Compile._
