--- conflicted
+++ resolved
@@ -5,15 +5,10 @@
 import sbt._
 
 object Dependencies {
-<<<<<<< HEAD
-  val Scala213 = "2.13.7"
-  val AkkaVersion = System.getProperty("override.akka.version", "2.6.16")
-=======
   val Scala213 = "2.13.6"
   // Snapshot primarily to get access to
   // https://github.com/akka/akka/pull/30811
   val AkkaVersion = System.getProperty("override.akka.version", "2.6.17+55-bdb46d16-SNAPSHOT")
->>>>>>> d62d1772
   val AkkaVersionInDocs = AkkaVersion.take(3)
   // for example
   val AkkaHttpVersion = "10.2.3"
