--- conflicted
+++ resolved
@@ -6,14 +6,8 @@
 
 object Dependencies {
   val Scala212 = "2.12.14"
-<<<<<<< HEAD
-  val Scala213 = "2.13.6"
-  // FIXME
-  val AkkaVersion = "2.6.15+34-942982a9-SNAPSHOT" //System.getProperty("override.akka.version", "2.6.9")
-=======
   val Scala213 = "2.13.1"
   val AkkaVersion = System.getProperty("override.akka.version", "2.6.16")
->>>>>>> 151873e4
   val AkkaVersionInDocs = AkkaVersion.take(3)
   // for example
   val AkkaHttpVersion = "10.2.3"
